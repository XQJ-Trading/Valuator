--- conflicted
+++ resolved
@@ -90,47 +90,54 @@
 """
     ).content
 
-<<<<<<< HEAD
-    segments = pd.read_json(StringIO(segments), lines=True)
-=======
     # Fix JSON parsing warning by using StringIO
     from io import StringIO
+
     segments = pd.read_json(StringIO(segments_json), lines=True)
-    
+
     # Get business analysis for each segment
     business_reports = {}
-    for segment in segments['segment']:
+    for segment in segments["segment"]:
         business_analysis = analyze_as_business(corp, segment)
         business_reports[segment] = business_analysis
-        
+
         # Update operating income if missing
-        if pd.isna(segments.loc[segments['segment'] == segment, 'operating_income'].iloc[0]):
+        if pd.isna(
+            segments.loc[segments["segment"] == segment, "operating_income"].iloc[0]
+        ):
             try:
-                opm_str = str(business_analysis['segment_analysis']['estimated_opm'])
+                opm_str = str(business_analysis["segment_analysis"]["estimated_opm"])
                 # Handle range format (e.g., "20-25%")
-                if '-' in opm_str:
-                    opm_str = opm_str.split('-')[0]  # Take the lower bound
+                if "-" in opm_str:
+                    opm_str = opm_str.split("-")[0]  # Take the lower bound
                 # Remove any non-numeric characters except decimal point
-                opm_str = ''.join(c for c in opm_str if c.isdigit() or c == '.')
+                opm_str = "".join(c for c in opm_str if c.isdigit() or c == ".")
                 estimated_opm = float(opm_str)
-                revenue = segments.loc[segments['segment'] == segment, 'revenue'].iloc[0]
-                segments.loc[segments['segment'] == segment, 'operating_income'] = revenue * (estimated_opm / 100)
+                revenue = segments.loc[segments["segment"] == segment, "revenue"].iloc[
+                    0
+                ]
+                segments.loc[segments["segment"] == segment, "operating_income"] = (
+                    revenue * (estimated_opm / 100)
+                )
             except (KeyError, ValueError) as e:
-                print(f"Warning: Could not update operating income for segment {segment}: {str(e)}")
-    
+                print(
+                    f"Warning: Could not update operating income for segment {segment}: {str(e)}"
+                )
+
     # Validate and fix operating income and margin calculations
     for idx, row in segments.iterrows():
-        revenue = row['revenue']
-        operating_income = row['operating_income']
-        
+        revenue = row["revenue"]
+        operating_income = row["operating_income"]
+
         # If operating income is greater than revenue, cap it at 90% of revenue
         if operating_income > revenue:
-            segments.loc[idx, 'operating_income'] = revenue * 0.9
-            print(f"Warning: Operating income for {row['segment']} was capped at 90% of revenue")
-    
->>>>>>> 6471af79
+            segments.loc[idx, "operating_income"] = revenue * 0.9
+            print(
+                f"Warning: Operating income for {row['segment']} was capped at 90% of revenue"
+            )
+
     segments["margin"] = segments["operating_income"] / segments["revenue"] * 100
-    
+
     # Create financial data table (Segment Performance)
     financial_data = f"""# Financial Data for {corp}
 
@@ -184,38 +191,54 @@
 """
     ).content
 
-    balance_sheet_table_md = "## Detailed Balance Sheet\n\nNot available or could not be parsed.\n"
+    balance_sheet_table_md = (
+        "## Detailed Balance Sheet\n\nNot available or could not be parsed.\n"
+    )
     try:
         # Strip Markdown code fences if present
         import re
-        fence_match = re.search(r'```(?:json)?\\s*(\\{.*?\\})\\s*```', balance_sheet_json_str, re.S)
+
+        fence_match = re.search(
+            r"```(?:json)?\\s*(\\{.*?\\})\\s*```", balance_sheet_json_str, re.S
+        )
         if fence_match:
             clean_json_bs = fence_match.group(1)
         else:
-            start_bs = balance_sheet_json_str.find('{')
-            end_bs = balance_sheet_json_str.rfind('}')
-            clean_json_bs = balance_sheet_json_str[start_bs:end_bs+1] if start_bs != -1 and end_bs != -1 else balance_sheet_json_str
-        
+            start_bs = balance_sheet_json_str.find("{")
+            end_bs = balance_sheet_json_str.rfind("}")
+            clean_json_bs = (
+                balance_sheet_json_str[start_bs : end_bs + 1]
+                if start_bs != -1 and end_bs != -1
+                else balance_sheet_json_str
+            )
+
         import json
+
         bs_data = json.loads(clean_json_bs).get("balance_sheet", {})
 
         if bs_data:
             md_parts = ["## Detailed Balance Sheet\n"]
 
-            for category, details in [("Assets", bs_data.get("assets")), 
-                                      ("Liabilities", bs_data.get("liabilities")), 
-                                      ("Equity", bs_data.get("equity"))]:
+            for category, details in [
+                ("Assets", bs_data.get("assets")),
+                ("Liabilities", bs_data.get("liabilities")),
+                ("Equity", bs_data.get("equity")),
+            ]:
                 if not details:
                     continue
-                
+
                 md_parts.append(f"### {category}\n")
                 md_parts.append("| Item                      | Amount   |")
                 md_parts.append("|---------------------------|----------|")
-                md_parts.append(f"| **Total {category}**      | **{details.get('total', 'N/A')}** |")
+                md_parts.append(
+                    f"| **Total {category}**      | **{details.get('total', 'N/A')}** |"
+                )
                 for comp in details.get("components", []):
-                    md_parts.append(f"| {comp.get('item', 'N/A')}         | {comp.get('value', 'N/A')}    |")
+                    md_parts.append(
+                        f"| {comp.get('item', 'N/A')}         | {comp.get('value', 'N/A')}    |"
+                    )
                 md_parts.append("\n")
-            
+
             balance_sheet_table_md = "\n".join(md_parts)
         else:
             print("Warning: Balance sheet data was empty after parsing.")
@@ -224,16 +247,18 @@
         print(f"Warning: Could not parse Balance Sheet JSON: {e}")
         print(f"Raw Balance Sheet LLM output: {balance_sheet_json_str}")
     except Exception as e:
-        print(f"Warning: An unexpected error occurred while processing balance sheet data: {e}")
+        print(
+            f"Warning: An unexpected error occurred while processing balance sheet data: {e}"
+        )
         print(f"Raw Balance Sheet LLM output: {balance_sheet_json_str}")
     # --- End New: Extract and format detailed Balance Sheet ---
-    
+
     # Create business analysis report
     business_report = f"""# Business Analysis Report for {corp}
 
 ## Business Segment Analysis
 """
-    
+
     # Add business analysis for each segment
     for segment, analysis in business_reports.items():
         try:
@@ -254,7 +279,7 @@
 ### {segment}
 Error processing analysis for this segment.
 """
-    
+
     # Combine both reports
     combined_report = f"""{financial_data}
 
@@ -262,13 +287,14 @@
 ---
 
 {business_report}"""
-    
+
     return combined_report
 
 
 @append_to_methods
 def analyze_as_ceo(corp: str) -> str:
-    s_msg = SystemMessage('''
+    s_msg = SystemMessage(
+        """
 You are an expert investment-analysis assistant.
 Your task is to evaluate a public company from the perspective of a long-term investor, focusing on (1) the quality of its CEO & senior leadership team, and (2) the broader organizational culture and governance. Base your work on the philosophies of Philip Fisher, Warren Buffett and Charlie Munger.
 
@@ -309,9 +335,10 @@
 • Summarize key strengths, weaknesses, and central risks.
 • Give an overall "leadership & culture quality" rating (e.g. Excellent, Good, Fair, Poor).
 • Provide a concise investment-recommendation rationale from a long-term, Buffett-/Fisher-style standpoint.
-    ''')
-    
-    h_msg = HumanMessage(content=f'''company_name: {corp}''')
+    """
+    )
+
+    h_msg = HumanMessage(content=f"""company_name: {corp}""")
 
     result = pplx.invoke([s_msg, h_msg]).content
     return result
@@ -319,7 +346,8 @@
 
 @append_to_methods
 def analyze_as_business(corp: str, segment: str = None) -> dict:
-    s_msg = SystemMessage('''
+    s_msg = SystemMessage(
+        """
 You are an expert business analyst specializing in industry and competitive analysis.
 Your task is to analyze a company's business segment and provide detailed insights.
 
@@ -344,29 +372,36 @@
 - For OPM estimation, consider industry standards, company history, and competitive position
 - Be specific and actionable in your analysis
 - The estimated_opm must be a number between 0 and 100
-''')
-    
-    h_msg = HumanMessage(content=f'''company_name: {corp}
-business_segment: {segment if segment else "Overall Business"}''')
+"""
+    )
+
+    h_msg = HumanMessage(
+        content=f"""company_name: {corp}
+business_segment: {segment if segment else "Overall Business"}"""
+    )
 
     result = pplx.invoke([s_msg, h_msg]).content
-    
+
     # Parse the response into a dictionary
     try:
         # Try to parse as JSON first
         import json
         from io import StringIO
+
         analysis = json.loads(result)
     except json.JSONDecodeError:
         # If JSON parsing fails, use GPT to parse the text
-        analysis = parse_text(result, {
-            "industry_analysis": "Industry analysis details",
-            "competitive_analysis": "Competitive analysis details",
-            "segment_analysis": "Segment analysis details including estimated_opm"
-        })
-        
+        analysis = parse_text(
+            result,
+            {
+                "industry_analysis": "Industry analysis details",
+                "competitive_analysis": "Competitive analysis details",
+                "segment_analysis": "Segment analysis details including estimated_opm",
+            },
+        )
+
         # If segment_analysis is a string, try to extract the estimated_opm
-        if isinstance(analysis.get('segment_analysis'), str):
+        if isinstance(analysis.get("segment_analysis"), str):
             try:
                 # Use GPT to extract the estimated_opm from the text
                 opm_text = gpt_41_nano.invoke(
@@ -375,26 +410,26 @@
                     
                     Text: {analysis['segment_analysis']}"""
                 ).content
-                
+
                 # Convert the extracted text to a float
                 estimated_opm = float(opm_text.strip())
-                
+
                 # Create a structured segment_analysis dictionary
-                analysis['segment_analysis'] = {
-                    "description": analysis['segment_analysis'],
+                analysis["segment_analysis"] = {
+                    "description": analysis["segment_analysis"],
                     "market_share": "Not specified",
                     "growth_potential": "Not specified",
-                    "estimated_opm": estimated_opm
+                    "estimated_opm": estimated_opm,
                 }
             except (ValueError, Exception) as e:
                 print(f"Warning: Could not extract OPM for segment {segment}: {str(e)}")
-                analysis['segment_analysis'] = {
-                    "description": analysis['segment_analysis'],
+                analysis["segment_analysis"] = {
+                    "description": analysis["segment_analysis"],
                     "market_share": "Not specified",
                     "growth_potential": "Not specified",
-                    "estimated_opm": 0
+                    "estimated_opm": 0,
                 }
-    
+
     return analysis
 
 
@@ -402,7 +437,7 @@
 def summary(corp: str) -> str:
     finance_report = analyze_as_finance(corp)
     ceo_report = analyze_as_ceo(corp)
-    
+
     result = gpt_41_mini.invoke(
         f"""Summarize the following analysis:
 1. Financial and Business Analysis:
@@ -422,7 +457,7 @@
     # Get CEO and financial analysis reports
     ceo_report = analyze_as_ceo(corp)
     finance_report = analyze_as_finance(corp)
-    
+
     # Extract growth rates and operating margins for each segment
     growth_analysis = gpt_41_mini.invoke(
         f"""[Goal]
@@ -461,18 +496,24 @@
     try:
         import re
         import json
-        
+
         # Clean and parse JSON
-        fence_match = re.search(r'```(?:json)?\s*(\{.*?\})\s*```', growth_analysis, re.S)
+        fence_match = re.search(
+            r"```(?:json)?\s*(\{.*?\})\s*```", growth_analysis, re.S
+        )
         if fence_match:
             clean_json = fence_match.group(1)
         else:
-            start = growth_analysis.find('{')
-            end = growth_analysis.rfind('}')
-            clean_json = growth_analysis[start:end+1] if start != -1 and end != -1 else growth_analysis
-        
+            start = growth_analysis.find("{")
+            end = growth_analysis.rfind("}")
+            clean_json = (
+                growth_analysis[start : end + 1]
+                if start != -1 and end != -1
+                else growth_analysis
+            )
+
         growth_data = json.loads(clean_json)
-        
+
         # Extract current financial data
         current_financials = gpt_41_mini.invoke(
             f"""[Goal]
@@ -503,104 +544,129 @@
 - If exact values are not available, use reasonable estimates
 """
         ).content
-        
+
         # Parse current financials
-        fence_match = re.search(r'```(?:json)?\s*(\{.*?\})\s*```', current_financials, re.S)
+        fence_match = re.search(
+            r"```(?:json)?\s*(\{.*?\})\s*```", current_financials, re.S
+        )
         if fence_match:
             clean_json = fence_match.group(1)
         else:
-            start = current_financials.find('{')
-            end = current_financials.rfind('}')
-            clean_json = current_financials[start:end+1] if start != -1 and end != -1 else current_financials
-        
+            start = current_financials.find("{")
+            end = current_financials.rfind("}")
+            clean_json = (
+                current_financials[start : end + 1]
+                if start != -1 and end != -1
+                else current_financials
+            )
+
         current_data = json.loads(clean_json)
-        
+
         # Calculate 5-year projections
         tax_rate = 0.25  # 25% tax rate
         years = 5
-        
+
         # Initialize projection data
         projection_data = []
-        
+
         # For each year
         for year in range(years):
             year_data = {
                 "year": year + 1,
                 "assets": {"total": 0, "liabilities": 0, "equity": 0},
-                "segments": []
+                "segments": [],
             }
-            
+
             # Calculate segment revenues and operating income
             total_operating_income = 0
             for segment in growth_data["segments"]:
                 segment_name = segment["name"]
                 growth_rate = float(segment["growth_rate"]) / 100
                 operating_margin = float(segment["operating_margin"]) / 100
-                
+
                 # Find current revenue for this segment
                 current_revenue = next(
-                    (float(s["revenue"]) for s in current_data["segments"] if s["name"] == segment_name),
-                    0
-                )
-                
+                    (
+                        float(s["revenue"])
+                        for s in current_data["segments"]
+                        if s["name"] == segment_name
+                    ),
+                    0,
+                )
+
                 # Calculate projected revenue and operating income
                 projected_revenue = current_revenue * (1 + growth_rate) ** (year + 1)
                 operating_income = projected_revenue * operating_margin
                 total_operating_income += operating_income
-                
-                year_data["segments"].append({
-                    "name": segment_name,
-                    "revenue": projected_revenue
-                })
-            
+
+                year_data["segments"].append(
+                    {"name": segment_name, "revenue": projected_revenue}
+                )
+
             # Calculate net income after tax
             net_income = total_operating_income * (1 - tax_rate)
-            
+
             # Update balance sheet
             if year == 0:
                 # First year: use current values as base
                 year_data["assets"]["total"] = float(current_data["assets"]["total"])
-                year_data["assets"]["liabilities"] = float(current_data["assets"]["liabilities"])
+                year_data["assets"]["liabilities"] = float(
+                    current_data["assets"]["liabilities"]
+                )
                 year_data["assets"]["equity"] = float(current_data["assets"]["equity"])
             else:
                 # Subsequent years: add net income to equity and maintain debt ratio
                 prev_year = projection_data[year - 1]
-                debt_ratio = prev_year["assets"]["liabilities"] / prev_year["assets"]["total"]
-                
-                year_data["assets"]["equity"] = prev_year["assets"]["equity"] + net_income
-                year_data["assets"]["total"] = year_data["assets"]["equity"] / (1 - debt_ratio)
-                year_data["assets"]["liabilities"] = year_data["assets"]["total"] * debt_ratio
-            
+                debt_ratio = (
+                    prev_year["assets"]["liabilities"] / prev_year["assets"]["total"]
+                )
+
+                year_data["assets"]["equity"] = (
+                    prev_year["assets"]["equity"] + net_income
+                )
+                year_data["assets"]["total"] = year_data["assets"]["equity"] / (
+                    1 - debt_ratio
+                )
+                year_data["assets"]["liabilities"] = (
+                    year_data["assets"]["total"] * debt_ratio
+                )
+
             projection_data.append(year_data)
-        
+
         # Format the output as a markdown table
         output = f"# 5-Year Financial Projection for {corp}\n\n"
-        
+
         # Revenue table
         output += "## Revenue by Segment\n"
-        output += "| Year | " + " | ".join(segment["name"] for segment in growth_data["segments"]) + " |\n"
-        output += "|------|" + "|".join(["------" for _ in growth_data["segments"]]) + "|\n"
-        
+        output += (
+            "| Year | "
+            + " | ".join(segment["name"] for segment in growth_data["segments"])
+            + " |\n"
+        )
+        output += (
+            "|------|" + "|".join(["------" for _ in growth_data["segments"]]) + "|\n"
+        )
+
         for year_data in projection_data:
             row = [f"Year {year_data['year']}"]
             for segment in growth_data["segments"]:
                 segment_data = next(
                     (s for s in year_data["segments"] if s["name"] == segment["name"]),
-                    {"revenue": 0}
+                    {"revenue": 0},
                 )
                 row.append(f"${segment_data['revenue']:,.0f}")
             output += "| " + " | ".join(row) + " |\n"
-        
+
         # Balance sheet table
         output += "\n## Balance Sheet\n"
         output += "| Year | Total Assets | Liabilities | Equity |\n"
         output += "|------|--------------|-------------|--------|\n"
-        
+
         for year_data in projection_data:
             output += f"| Year {year_data['year']} | ${year_data['assets']['total']:,.0f} | ${year_data['assets']['liabilities']:,.0f} | ${year_data['assets']['equity']:,.0f} |\n"
-        
+
         return output
-        
+
     except Exception as e:
         print(f"Error in analyze function: {str(e)}")
         return f"Error generating analysis: {str(e)}"
@@ -610,7 +676,7 @@
 def valuation(corp: str, discount_rate: float, terminal_growth: float) -> str:
     """
     Perform DCF valuation using 5-year projections.
-    
+
     Args:
         corp: Company name
         discount_rate: Discount rate (e.g., 0.10 for 10%)
@@ -618,7 +684,7 @@
     """
     # Get 5-year projections
     projection_report = analyze(corp)
-    
+
     # Extract projection data
     projection_data = gpt_41_mini.invoke(
         f"""[Goal]
@@ -652,22 +718,28 @@
 - Calculate net income as operating income * (1 - 0.25) for tax rate
 """
     ).content
-    
+
     try:
         import re
         import json
-        
+
         # Clean and parse JSON
-        fence_match = re.search(r'```(?:json)?\s*(\{.*?\})\s*```', projection_data, re.S)
+        fence_match = re.search(
+            r"```(?:json)?\s*(\{.*?\})\s*```", projection_data, re.S
+        )
         if fence_match:
             clean_json = fence_match.group(1)
         else:
-            start = projection_data.find('{')
-            end = projection_data.rfind('}')
-            clean_json = projection_data[start:end+1] if start != -1 and end != -1 else projection_data
-        
+            start = projection_data.find("{")
+            end = projection_data.rfind("}")
+            clean_json = (
+                projection_data[start : end + 1]
+                if start != -1 and end != -1
+                else projection_data
+            )
+
         data = json.loads(clean_json)
-        
+
         # Calculate DCF
         def calculate_dcf(projections, discount_rate, terminal_growth):
             # Calculate free cash flow for each year
@@ -677,39 +749,41 @@
                 # For simplicity, we'll use Net Income as a proxy for FCF
                 fcf = float(year["net_income"])
                 fcf_values.append(fcf)
-            
+
             # Calculate present value of projected cash flows
             pv_fcf = []
             for i, fcf in enumerate(fcf_values):
                 pv = fcf / ((1 + discount_rate) ** (i + 1))
                 pv_fcf.append(pv)
-            
+
             # Calculate terminal value
             last_fcf = fcf_values[-1]
-            terminal_value = (last_fcf * (1 + terminal_growth)) / (discount_rate - terminal_growth)
+            terminal_value = (last_fcf * (1 + terminal_growth)) / (
+                discount_rate - terminal_growth
+            )
             pv_terminal = terminal_value / ((1 + discount_rate) ** len(fcf_values))
-            
+
             # Calculate enterprise value
             enterprise_value = sum(pv_fcf) + pv_terminal
-            
+
             # Get current debt
             current_debt = float(projections[0]["assets"]["liabilities"])
-            
+
             # Calculate equity value
             equity_value = enterprise_value - current_debt
-            
+
             return {
                 "fcf_values": fcf_values,
                 "pv_fcf": pv_fcf,
                 "terminal_value": terminal_value,
                 "pv_terminal": pv_terminal,
                 "enterprise_value": enterprise_value,
-                "equity_value": equity_value
+                "equity_value": equity_value,
             }
-        
+
         # Perform DCF calculation
         dcf_result = calculate_dcf(data["projections"], discount_rate, terminal_growth)
-        
+
         # Format output
         output = f"""# DCF Valuation for {corp}
 
@@ -722,10 +796,12 @@
 | Year | Free Cash Flow | Present Value |
 |------|----------------|---------------|
 """
-        
-        for i, (fcf, pv) in enumerate(zip(dcf_result["fcf_values"], dcf_result["pv_fcf"])):
+
+        for i, (fcf, pv) in enumerate(
+            zip(dcf_result["fcf_values"], dcf_result["pv_fcf"])
+        ):
             output += f"| {i+1} | ${fcf:,.0f} | ${pv:,.0f} |\n"
-        
+
         output += f"""
 ## Terminal Value
 - Terminal Value: ${dcf_result["terminal_value"]:,.0f}
@@ -736,9 +812,9 @@
 - Current Debt: ${float(data["projections"][0]["assets"]["liabilities"]):,.0f}
 - Equity Value: ${dcf_result["equity_value"]:,.0f}
 """
-        
+
         return output
-        
+
     except Exception as e:
         print(f"Error in valuation function: {str(e)}")
         return f"Error performing valuation: {str(e)}"